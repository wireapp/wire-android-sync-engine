--- conflicted
+++ resolved
@@ -8,13 +8,8 @@
 
 import scala.util.Random
 
-<<<<<<< HEAD
-val MajorVersion = "141"
-val MinorVersion = "1" // hotfix release
-=======
 val MajorVersion = "142"
 val MinorVersion = "0" // hotfix release
->>>>>>> 89933b42
 
 lazy val buildType =
   sys.props.getOrElse("build_type", "local").toLowerCase match {
