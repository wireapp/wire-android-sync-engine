/*
 * Wire
 * Copyright (C) 2016 Wire Swiss GmbH
 *
 * This program is free software: you can redistribute it and/or modify
 * it under the terms of the GNU General Public License as published by
 * the Free Software Foundation, either version 3 of the License, or
 * (at your option) any later version.
 *
 * This program is distributed in the hope that it will be useful,
 * but WITHOUT ANY WARRANTY; without even the implied warranty of
 * MERCHANTABILITY or FITNESS FOR A PARTICULAR PURPOSE. See the
 * GNU General Public License for more details.
 *
 * You should have received a copy of the GNU General Public License
 * along with this program. If not, see <http://www.gnu.org/licenses/>.
 */
package com.waz.service

<<<<<<< HEAD
=======
import com.waz.ZLog.ImplicitTag._
import com.waz.ZLog.verbose
import com.waz.content.UserPreferences.SelfPermissions
>>>>>>> 497b376b
import com.waz.content._
import com.waz.log.BasicLogging.LogTag.DerivedLogTag
import com.waz.log.LogSE._
import com.waz.model.SearchQuery.{Recommended, RecommendedHandle}
import com.waz.model.UserData.{ConnectionStatus, UserDataDao}
import com.waz.model.UserPermissions.{PartnerPermissions, decodeBitmask}
import com.waz.model.{SearchQuery, _}
import com.waz.service.ZMessaging.clock
import com.waz.service.conversation.{ConversationsService, ConversationsUiService}
import com.waz.service.teams.TeamsService
import com.waz.sync.SyncServiceHandle
import com.waz.sync.client.UserSearchClient.UserSearchEntry
import com.waz.threading.Threading
import com.waz.utils._
import com.waz.utils.events._

import scala.collection.breakOut
import scala.collection.immutable.Set
import scala.concurrent.Future
import scala.concurrent.duration._

case class SearchResults(top:   IndexedSeq[UserData]         = IndexedSeq.empty,
                         local: IndexedSeq[UserData]         = IndexedSeq.empty,
                         convs: IndexedSeq[ConversationData] = IndexedSeq.empty,
                         dir:   IndexedSeq[UserData]         = IndexedSeq.empty) { //directory (backend search)
  override def toString = s"SearchResults(top: ${top.size}, local: ${local.size}, convs: ${convs.size}, dir: ${dir.size})"

  def isEmpty: Boolean = top.isEmpty && local.isEmpty && convs.isEmpty && dir.isEmpty
}

object SearchResults {
  implicit val SearchResultsLogShow: LogShow[SearchResults] =
    LogShow.create(sr => s"SearchResults(${sr.top.length}, ${sr.local.length}, ${sr.convs.length}, ${sr.dir.length})")
}

class UserSearchService(selfUserId:           UserId,
                        queryCache:           SearchQueryCacheStorage,
                        teamId:               Option[TeamId],
                        userService:          UserService,
                        usersStorage:         UsersStorage,
                        teamsService:         TeamsService,
                        membersStorage:       MembersStorage,
                        timeouts:             Timeouts,
                        sync:                 SyncServiceHandle,
                        messages:             MessagesStorage,
                        convsStorage:         ConversationStorage,
                        convsUi:              ConversationsUiService,
<<<<<<< HEAD
                        conversationsService: ConversationsService) extends DerivedLogTag {
=======
                        conversationsService: ConversationsService,
                        userPrefs:            UserPreferences
                       ) {
>>>>>>> 497b376b

  import Threading.Implicits.Background
  import com.waz.service.UserSearchService._
  import timeouts.search._

  ClockSignal(1.day)(i => queryCache.deleteBefore(i - cacheExpiryTime))(EventContext.Global)

  private val exactMatchUser = new SourceSignal[Option[UserData]]()

  private lazy val isPartner = userPrefs(SelfPermissions).apply()
    .map(decodeBitmask)
    .map(_ == PartnerPermissions)

  private def filterForPartner(query: Filter, searchResults: IndexedSeq[UserData]): Future[IndexedSeq[UserData]] = {
    lazy val knownUsers = membersStorage.getByUsers(searchResults.map(_.id).toSet).map(_.map(_.userId).toSet)
    isPartner.flatMap {
      case true if teamId.isDefined =>
        verbose(s"filterForPartner1 Q: $query, RES: ${searchResults.map(_.getDisplayName)}) with partner = true and teamId")
        for {
          Some(self)    <- userService.getSelfUser
          filteredUsers <- knownUsers.map(knownUsersIds =>
                             searchResults.filter(u => self.createdBy.contains(u.id) || knownUsersIds.contains(u.id))
                           )
        } yield filteredUsers
      case false if teamId.isDefined =>
        verbose(s"filterForPartner2 Q: $query, RES: ${searchResults.map(_.getDisplayName)}) with partner = false and teamId")
        knownUsers.map { knownUsersIds =>
          searchResults.filter { u =>
            u.createdBy.contains(selfUserId) ||
            knownUsersIds.contains(u.id) ||
              u.teamId != teamId ||
              (u.teamId == teamId && !u.isPartner(teamId)) ||
              u.handle.exists(_.exactMatchQuery(query))
          }
        }
      case _ => Future.successful(searchResults)
    }
  }

  // a utility method for using `filterForPartner` with signals more easily
  private def filterForPartner(query: Filter, searchResults: Signal[IndexedSeq[UserData]]): Signal[IndexedSeq[UserData]] =
    searchResults.flatMap(res => Signal.future(filterForPartner(query, res)))

  def usersForNewConversation(filter: Filter = "", teamOnly: Boolean): Signal[IndexedSeq[UserData]] =
    filterForPartner(
      filter,
      searchLocal(filter, isHandle = Handle.isHandle(filter)).map(_.filter(u => !(u.isGuest(teamId) && teamOnly)))
    )

  def usersToAddToConversation(filter: Filter = "", toConv: ConvId): Signal[IndexedSeq[UserData]] =
    for {
      curr         <- membersStorage.activeMembers(toConv)
      conv         <- convsStorage.signal(toConv)
      localResults =  searchLocal(filter, curr, isHandle = Handle.isHandle(filter)).map(_.filter(conv.isUserAllowed))
      res          <- filterForPartner(filter, localResults)
    } yield res

  def mentionsSearchUsersInConversation(convId: ConvId, filter: Filter, includeSelf: Boolean = false): Signal[IndexedSeq[UserData]] =
    for {
      curr     <- membersStorage.activeMembers(convId)
      currData <- usersStorage.listSignal(curr)
    } yield {
      val included = currData.filter { user =>
        (includeSelf || selfUserId != user.id) &&
          !user.isWireBot &&
          user.expiresAt.isEmpty &&
          user.connection != ConnectionStatus.Blocked
      }

      def cmpHandle(u: UserData, fn: String => Boolean) = u.handle match {
        case None => false
        case Some(h) => fn(h.string)
      }

      val rules: Seq[UserData => Boolean] = Seq(
        _.getDisplayName.toLowerCase.startsWith(filter),
        _.searchKey.asciiRepresentation.split(" ").exists(_.startsWith(filter)),
        cmpHandle(_, _.startsWith(filter)),
        _.getDisplayName.toLowerCase.contains(filter),
        cmpHandle(_, _.contains(filter))
      )

      rules.foldLeft[(Set[UserId],IndexedSeq[UserData])]((Set.empty, IndexedSeq())){ case ((found, results), rule) =>
        val matches = included.filter(rule).filter(u => !found.contains(u.id)).sortBy(_.getDisplayName.toLowerCase)
        (found ++ matches.map(_.id).toSet, results ++: matches)
      }._2
    }

  private def searchLocal(filter: Filter, excluded: Set[UserId] = Set.empty, showBlockedUsers: Boolean = false, isHandle: Boolean = false): Signal[IndexedSeq[UserData]] = {
    val symbolStripped = if (isHandle) Handle.stripSymbol(filter) else filter
    for {
      connected <- userService.acceptedOrBlockedUsers.map(_.values)
      members   <- teamId.fold(Signal.const(Set.empty[UserData])) { _ =>
        teamsService.searchTeamMembers(if (filter.isEmpty) None else Some(SearchKey(filter)), handleOnly = isHandle)
      }
    } yield {
      val included = (connected.toSet ++ members).filter { user =>
        !excluded.contains(user.id) &&
          selfUserId != user.id &&
          !user.isWireBot &&
          !user.deleted &&
          user.expiresAt.isEmpty &&
          user.matchesFilter(filter) &&
          (showBlockedUsers || (user.connection != ConnectionStatus.Blocked))
      }.toIndexedSeq

      sortUsers(included, filter, isHandle, symbolStripped)
    }
  }

  private def sortUsers(results: IndexedSeq[UserData], filter: Filter, isHandle: Boolean, symbolStripped: Filter): IndexedSeq[UserData] = {
    def toLower(str: String) = Locales.transliteration.transliterate(str).trim.toLowerCase

    lazy val toLowerSymbolStripped = toLower(symbolStripped)

    def bucket(u: UserData): Int =
      if (filter.isEmpty) 0
      else if (isHandle) {
        if (u.handle.exists(_.exactMatchQuery(filter))) 0 else 1
      } else {
        val userName = toLower(u.getDisplayName)
        if (userName == toLowerSymbolStripped) 0 else if (userName.startsWith(toLowerSymbolStripped)) 1 else 2
      }

    results.sortWith { case (u1, u2) =>
        val b1 = bucket(u1)
        val b2 = bucket(u2)
        if (b1 == b2)
          u1.getDisplayName.compareTo(u2.getDisplayName) < 0
        else
          b1 < b2
    }
  }

  def search(filter: Filter = ""): Signal[SearchResults] = {

    val isHandle       = Handle.isHandle(filter)
    val symbolStripped = if (isHandle) Handle.stripSymbol(filter) else filter
    val query          = if (isHandle) RecommendedHandle(filter) else Recommended(filter)

    val shouldShowTopUsers = filter.isEmpty && teamId.isEmpty

    val shouldShowGroupConversations = if (isHandle) symbolStripped.length > 1 else !filter.isEmpty
    val shouldShowDirectorySearch    = !filter.isEmpty

    exactMatchUser ! None // reset the exact match to None on any query change

    val topUsers: Signal[IndexedSeq[UserData]] =
      if (shouldShowTopUsers) topPeople.map(_.filter(!_.isWireBot)) else Signal.const(IndexedSeq.empty)

    val conversations: Signal[IndexedSeq[ConversationData]] =
      if (shouldShowGroupConversations)
        Signal.future(convsStorage.findGroupConversations(SearchKey(filter), selfUserId, Int.MaxValue, handleOnly = isHandle))
          .map(_.filter(conv => teamId.forall(conv.team.contains)).distinct.toIndexedSeq)
          .flatMap { convs =>
            val gConvs = convs.map { c =>
              conversationsService.isGroupConversation(c.id).flatMap {
                case true  => Future.successful(true)
                case false => conversationsService.isWithService(c.id)
              }.map {
                case true  => Some(c)
                case false => None
              }
            }
            Signal.future(Future.sequence(gConvs).map(_.flatten)) //TODO avoid using Signal.future - will not update...
          }
      else Signal.const(IndexedSeq.empty)

    val directorySearch: Signal[IndexedSeq[UserData]] =
      for {
        dir <-
          if (shouldShowDirectorySearch)
            searchUserData(query)
              .map(_.filter(!_.isWireBot))
              .map(sortUsers(_, filter, isHandle, symbolStripped))
          else Signal.const(IndexedSeq.empty)
        exact <- exactMatchUser
      } yield {
        (dir, exact) match {
          case (_, None) => dir
          case (IndexedSeq(), Some(ex)) => IndexedSeq(ex)
          case (results, Some(ex)) => (results.toSet ++ Set(ex)).toIndexedSeq
        }
      }

    for {
      top       <- topUsers
      local     <- filterForPartner(filter, searchLocal(filter, showBlockedUsers = true, isHandle = isHandle))
      convs     <- conversations
      isPartner <- Signal.future(isPartner)
      dir       <- filterForPartner(filter, if (isPartner) Signal.const(IndexedSeq.empty[UserData]) else directorySearch)
    } yield SearchResults(top, local, convs, dir)
  }

  def updateSearchResults(query: SearchQuery, results: Seq[UserSearchEntry]) = {

    def updating(ids: Vector[UserId])(cached: SearchQueryCache) =
      cached.copy(query, clock.instant(), if (ids.nonEmpty || cached.entries.isEmpty) Some(ids) else cached.entries)

    val ids = results.map(_.id)(breakOut): Vector[UserId]

    for {
      updated <- userService.updateUsers(results)
      _       <- userService.syncIfNeeded(updated.map(_.id), Duration.Zero)
      _       <- queryCache.updateOrCreate(query, updating(ids), SearchQueryCache(query, clock.instant(), Some(ids)))
    } yield ()

    if (!results.map(_.handle).exists(_.exactMatchQuery(query.filter))) {
      sync.exactMatchHandle(Handle(query.filter))
    }

    Future.successful({})
  }

  def updateExactMatch(handle: Handle, userId: UserId) = {
    val query = RecommendedHandle(handle.withSymbol)
    def updating(id: UserId)(cached: SearchQueryCache) =
      cached.copy(query, clock.instant(), Some(cached.entries.map(_.toSet ++ Set(userId)).getOrElse(Set(userId)).toVector))

    usersStorage.get(userId).collect {
      case Some(user) =>
        exactMatchUser ! Some(user)
        queryCache.updateOrCreate(query, updating(userId), SearchQueryCache(query, clock.instant(), Some(Vector(userId))))
    }

    Future.successful({})
  }

  // not private for tests
  def searchUserData(query: SearchQuery): Signal[IndexedSeq[UserData]] = returning( queryCache.optSignal(query) ){ _ =>
    localSearch(query).flatMap(_ => sync.syncSearchQuery(query))
  }.flatMap {
    case None => Signal.const(IndexedSeq.empty[UserData])
    case Some(cached) => cached.entries match {
      case None => Signal.const(IndexedSeq.empty[UserData])
      case Some(ids) if ids.isEmpty => Signal.const(IndexedSeq.empty[UserData])
      case Some(ids) =>
        usersStorage.listSignal(ids).flatMap(res => Signal.future(filterForPartner(query.filter, res)))
    }
  }

  private def localSearch(query: SearchQuery) = (query match {
    case Recommended(prefix) =>
      usersStorage.find[UserData, Vector[UserData]](recommendedPredicate(prefix), db => UserDataDao.recommendedPeople(prefix)(db), identity)
    case RecommendedHandle(prefix) =>
      usersStorage.find[UserData, Vector[UserData]](recommendedHandlePredicate(prefix), db => UserDataDao.recommendedPeople(prefix)(db), identity)
    case _ => Future.successful(Vector.empty[UserData])
  }).flatMap { users =>
    lazy val fresh = SearchQueryCache(query, clock.instant(), Some(users.map(_.id)))

    def update(q: SearchQueryCache): SearchQueryCache = if ((cacheExpiryTime elapsedSince q.timestamp) || q.entries.isEmpty) fresh else q

    queryCache.updateOrCreate(query, update, fresh)
  }

  private def topPeople = {
    def messageCount(u: UserData) = messages.countLaterThan(ConvId(u.id.str), LocalInstant.Now.toRemote(Duration.Zero) - topPeopleMessageInterval)

    val loadTopUsers = (for {
      conns         <- usersStorage.find[UserData, Vector[UserData]](topPeoplePredicate, db => UserDataDao.topPeople(db), identity)
      messageCounts <- Future.sequence(conns.map(messageCount))
    } yield conns.zip(messageCounts)).map { counts =>
      counts.filter(_._2 > 0).sortBy(_._2)(Ordering[Long].reverse).take(MaxTopPeople).map(_._1)
    }

    Signal.future(loadTopUsers).map(_.toIndexedSeq)
  }

  private val topPeoplePredicate: UserData => Boolean = u => ! u.deleted && u.connection == ConnectionStatus.Accepted

  private def recommendedPredicate(prefix: String): UserData => Boolean = {
    val key = SearchKey(prefix)
    u => ! u.deleted && ! u.isConnected && (key.isAtTheStartOfAnyWordIn(u.searchKey) || u.email.exists(_.str == prefix) || u.handle.exists(_.startsWithQuery(prefix)))
  }

  private def recommendedHandlePredicate(prefix: String): UserData => Boolean = {
    u => ! u.deleted && ! u.isConnected && u.handle.exists(_.startsWithQuery(prefix))
  }

}

object UserSearchService {
  type Filter = String

  val MinCommonConnections = 4
  val MaxTopPeople = 10
}<|MERGE_RESOLUTION|>--- conflicted
+++ resolved
@@ -17,12 +17,7 @@
  */
 package com.waz.service
 
-<<<<<<< HEAD
-=======
-import com.waz.ZLog.ImplicitTag._
-import com.waz.ZLog.verbose
 import com.waz.content.UserPreferences.SelfPermissions
->>>>>>> 497b376b
 import com.waz.content._
 import com.waz.log.BasicLogging.LogTag.DerivedLogTag
 import com.waz.log.LogSE._
@@ -48,14 +43,8 @@
                          local: IndexedSeq[UserData]         = IndexedSeq.empty,
                          convs: IndexedSeq[ConversationData] = IndexedSeq.empty,
                          dir:   IndexedSeq[UserData]         = IndexedSeq.empty) { //directory (backend search)
-  override def toString = s"SearchResults(top: ${top.size}, local: ${local.size}, convs: ${convs.size}, dir: ${dir.size})"
 
   def isEmpty: Boolean = top.isEmpty && local.isEmpty && convs.isEmpty && dir.isEmpty
-}
-
-object SearchResults {
-  implicit val SearchResultsLogShow: LogShow[SearchResults] =
-    LogShow.create(sr => s"SearchResults(${sr.top.length}, ${sr.local.length}, ${sr.convs.length}, ${sr.dir.length})")
 }
 
 class UserSearchService(selfUserId:           UserId,
@@ -70,13 +59,8 @@
                         messages:             MessagesStorage,
                         convsStorage:         ConversationStorage,
                         convsUi:              ConversationsUiService,
-<<<<<<< HEAD
-                        conversationsService: ConversationsService) extends DerivedLogTag {
-=======
                         conversationsService: ConversationsService,
-                        userPrefs:            UserPreferences
-                       ) {
->>>>>>> 497b376b
+                        userPrefs:            UserPreferences) extends DerivedLogTag {
 
   import Threading.Implicits.Background
   import com.waz.service.UserSearchService._
@@ -94,7 +78,7 @@
     lazy val knownUsers = membersStorage.getByUsers(searchResults.map(_.id).toSet).map(_.map(_.userId).toSet)
     isPartner.flatMap {
       case true if teamId.isDefined =>
-        verbose(s"filterForPartner1 Q: $query, RES: ${searchResults.map(_.getDisplayName)}) with partner = true and teamId")
+        verbose(l"filterForPartner1 Q: ${redactedString(query)}, RES: ${searchResults.map(_.getDisplayName)}) with partner = true and teamId")
         for {
           Some(self)    <- userService.getSelfUser
           filteredUsers <- knownUsers.map(knownUsersIds =>
@@ -102,7 +86,7 @@
                            )
         } yield filteredUsers
       case false if teamId.isDefined =>
-        verbose(s"filterForPartner2 Q: $query, RES: ${searchResults.map(_.getDisplayName)}) with partner = false and teamId")
+        verbose(l"filterForPartner2 Q: ${redactedString(query)}, RES: ${searchResults.map(_.getDisplayName)}) with partner = false and teamId")
         knownUsers.map { knownUsersIds =>
           searchResults.filter { u =>
             u.createdBy.contains(selfUserId) ||
