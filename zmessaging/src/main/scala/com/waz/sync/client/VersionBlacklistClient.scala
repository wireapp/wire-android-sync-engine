/*
 * Wire
 * Copyright (C) 2016 Wire Swiss GmbH
 *
 * This program is free software: you can redistribute it and/or modify
 * it under the terms of the GNU General Public License as published by
 * the Free Software Foundation, either version 3 of the License, or
 * (at your option) any later version.
 *
 * This program is distributed in the hope that it will be useful,
 * but WITHOUT ANY WARRANTY; without even the implied warranty of
 * MERCHANTABILITY or FITNESS FOR A PARTICULAR PURPOSE. See the
 * GNU General Public License for more details.
 *
 * You should have received a copy of the GNU General Public License
 * along with this program. If not, see <http://www.gnu.org/licenses/>.
 */
package com.waz.sync.client

import java.net.URL

import com.waz.api.impl.ErrorResponse
import com.waz.log.BasicLogging.LogTag.DerivedLogTag
import com.waz.model._
import com.waz.service.BackendConfig
import com.waz.znet2.http.{HttpClient, Method, Request}
import com.waz.log.LogSE._

trait VersionBlacklistClient {
  def loadVersionBlacklist(): ErrorOrResponse[VersionBlacklist]
}

class VersionBlacklistClientImpl(backendConfig: BackendConfig)
                                (implicit httpClient: HttpClient) extends VersionBlacklistClient with DerivedLogTag {

  import HttpClient.dsl._
<<<<<<< HEAD
  import HttpClient.AutoDerivationOld._
  import VersionBlacklistClientImpl._
=======
  import HttpClient.AutoDerivation._
>>>>>>> f4b3186f

  def loadVersionBlacklist(): ErrorOrResponse[VersionBlacklist] = {
    val url = blacklistsUrl
    verbose(l"Loading blacklist from: $url")
    Request.create(method = Method.Get, url)
      .withResultType[VersionBlacklist]
      .withErrorType[ErrorResponse]
      .executeSafe
  }

  def blacklistsUrl: URL = {
    new URL(backendConfig.blacklistHost.buildUpon.appendPath("android").build.toString)
  }
}<|MERGE_RESOLUTION|>--- conflicted
+++ resolved
@@ -34,12 +34,7 @@
                                 (implicit httpClient: HttpClient) extends VersionBlacklistClient with DerivedLogTag {
 
   import HttpClient.dsl._
-<<<<<<< HEAD
   import HttpClient.AutoDerivationOld._
-  import VersionBlacklistClientImpl._
-=======
-  import HttpClient.AutoDerivation._
->>>>>>> f4b3186f
 
   def loadVersionBlacklist(): ErrorOrResponse[VersionBlacklist] = {
     val url = blacklistsUrl
