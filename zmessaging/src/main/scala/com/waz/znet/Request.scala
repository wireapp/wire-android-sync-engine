/*
 * Wire
 * Copyright (C) 2016 Wire Swiss GmbH
 *
 * This program is free software: you can redistribute it and/or modify
 * it under the terms of the GNU General Public License as published by
 * the Free Software Foundation, either version 3 of the License, or
 * (at your option) any later version.
 *
 * This program is distributed in the hope that it will be useful,
 * but WITHOUT ANY WARRANTY; without even the implied warranty of
 * MERCHANTABILITY or FITNESS FOR A PARTICULAR PURPOSE. See the
 * GNU General Public License for more details.
 *
 * You should have received a copy of the GNU General Public License
 * along with this program. If not, see <http://www.gnu.org/licenses/>.
 */
package com.waz.znet

import java.io.{File, InputStream}
import java.net.URLEncoder

import android.net.http.AndroidHttpClient
import com.google.protobuf.nano.MessageNano
import com.koushikdutta.async.callback.CompletedCallback
import com.koushikdutta.async.http.AsyncHttpRequest
import com.koushikdutta.async.http.body._
import com.koushikdutta.async.{DataEmitter, DataSink, Util}
import com.waz.api.impl.ProgressIndicator
import com.waz.utils
import com.waz.utils.wrappers.URI
import com.waz.utils.{ExponentialBackoff, IoUtils, JsonEncoder}
import com.waz.znet.ContentEncoder.{EmptyContentEncoder, EmptyRequestContent, RequestContent}
import com.waz.znet.Request.ProgressCallback
import com.waz.znet.Response.{ResponseBodyDecoder, Status}
import org.json.JSONObject

import scala.concurrent.duration._

case class Request[A: ContentEncoder](
      httpMethod: String = Request.GetMethod,
      resourcePath: Option[String] = None,
      baseUri: Option[URI] = None,
      data: Option[A] = None,
      decoder: Option[ResponseBodyDecoder] = None,
      uploadCallback: Option[ProgressCallback] = None,
      downloadCallback: Option[ProgressCallback] = None,
      requiresAuthentication: Boolean = true,
      headers: Map[String, String] = Request.EmptyHeaders,
      retryPolicy: RetryPolicy = RetryPolicy.NeverRetry,
      followRedirect: Boolean = true,
      timeout: FiniteDuration = AsyncClient.DefaultTimeout
) extends HttpRequest {

  assert(uploadCallback.isEmpty, "uploadCallback is not supported yet") //TODO

  require(resourcePath.isDefined || baseUri.isDefined, "Either resourcePath or baseUri has to be specified")

  def getBody = data.map(implicitly[ContentEncoder[A]].apply).getOrElse(EmptyRequestContent)

<<<<<<< HEAD
  def withHeaders(headers: Map[String, String]) = copy[A](headers = this.headers ++ headers)
  def withTimeout(timeout: FiniteDuration) = copy[A](timeout = timeout)
  def withBaseUri(uri: URI) = copy[A](baseUri = Option(uri))
  def withBaseUriIfNone(uri: URI) = baseUri.map(_ => this).getOrElse(withBaseUri(uri))

  override lazy val absoluteUri: Option[URI] = baseUri match {
    case Some(uri) => Some(resourcePath.map(path => uri.buildUpon.appendEncodedPath(path).build).getOrElse(uri))
    case None => None
  }
=======
  def copyWithHeaders(headers: Map[String, String]) = copy[A](headers = this.headers ++ headers)
>>>>>>> 4d773c30
}

object Request {
  type ProgressCallback = ProgressIndicator.ProgressData => Unit

  val PostMethod = "POST"
  val PutMethod = "PUT"
  val GetMethod = "GET"
  val DeleteMethod = "DELETE"
  val HeadMethod = "HEAD"

  val EmptyHeaders = Map[String, String]()

<<<<<<< HEAD
  def Post[A: ContentEncoder](path: String,
                              data: A,
                              baseUri: Option[URI] = None,
                              uploadCallback: Option[ProgressCallback] = None,
                              requiresAuthentication: Boolean = true,
                              headers: Map[String, String] = EmptyHeaders,
                              timeout: FiniteDuration = AsyncClient.DefaultTimeout) =
    Request[A](PostMethod, resourcePath = Some(path), baseUri = baseUri, data = Some(data),
               uploadCallback = uploadCallback, requiresAuthentication = requiresAuthentication,
               headers = headers, timeout = timeout)

  def Put[A: ContentEncoder](path: String,
                             data: A,
                             baseUri: Option[URI] = None,
                             uploadCallback: Option[ProgressCallback] = None,
                             requiresAuthentication: Boolean = true,
                             headers: Map[String, String] = EmptyHeaders) =
    Request[A](PutMethod, resourcePath = Some(path), baseUri = baseUri, data = Some(data),
               uploadCallback = uploadCallback, requiresAuthentication = requiresAuthentication,
               headers = headers)

  def Delete[A: ContentEncoder](path: String,
                                data: Option[A] = None,
                                baseUri: Option[URI] = None,
                                requiresAuthentication: Boolean = true,
                                headers: Map[String, String] = EmptyHeaders) =
    Request[A](DeleteMethod, resourcePath = Some(path), baseUri = baseUri, data = data, requiresAuthentication = requiresAuthentication, headers = headers)

  def Get(path: String,
          baseUri: Option[URI] = None,
          downloadCallback: Option[ProgressCallback] = None,
          requiresAuthentication: Boolean = true,
          headers: Map[String, String] = EmptyHeaders,
          timeout: FiniteDuration = AsyncClient.DefaultTimeout) =
    Request[Unit](GetMethod, resourcePath = Some(path), baseUri = baseUri, downloadCallback = downloadCallback,
                  requiresAuthentication = requiresAuthentication, headers = headers, timeout = timeout)(EmptyContentEncoder)

  def Head(path: String,
           baseUri: Option[URI] = None,
           downloadCallback: Option[ProgressCallback] = None,
           requiresAuthentication: Boolean = true,
           headers: Map[String, String] = EmptyHeaders) =
    Request[Unit](HeadMethod, resourcePath = Some(path), baseUri = baseUri, downloadCallback = downloadCallback,
                  requiresAuthentication = requiresAuthentication, headers = headers)(EmptyContentEncoder)
=======
  def Post[A: ContentEncoder](path: String, data: A, uploadCallback: Option[ProgressCallback] = None, requiresAuthentication: Boolean = true, headers: Map[String, String] = EmptyHeaders, timeout: FiniteDuration = AsyncClient.DefaultTimeout) =
    Request[A](PostMethod, Some(path), data = Some(data), uploadCallback = uploadCallback, requiresAuthentication = requiresAuthentication, headers = headers, timeout = timeout)

  def Put[A: ContentEncoder](path: String, data: A, uploadCallback: Option[ProgressCallback] = None, requiresAuthentication: Boolean = true, headers: Map[String, String] = EmptyHeaders) =
    Request[A](PutMethod, Some(path), data = Some(data), uploadCallback = uploadCallback, requiresAuthentication = requiresAuthentication, headers = headers)

  def Delete[A: ContentEncoder](path: String, data: Option[A] = None, requiresAuthentication: Boolean = true, headers: Map[String, String] = EmptyHeaders) =
    Request[A](DeleteMethod, Some(path), data = data, requiresAuthentication = requiresAuthentication, headers = headers)

  def Get(path: String, downloadCallback: Option[ProgressCallback] = None, requiresAuthentication: Boolean = true, headers: Map[String, String] = EmptyHeaders, timeout: FiniteDuration = AsyncClient.DefaultTimeout) =
    Request[Unit](GetMethod, Some(path), downloadCallback = downloadCallback, requiresAuthentication = requiresAuthentication, headers = headers, timeout = timeout)(EmptyContentEncoder)

  def Head(path: String, downloadCallback: Option[ProgressCallback] = None, requiresAuthentication: Boolean = true, headers: Map[String, String] = EmptyHeaders) =
    Request[Unit](HeadMethod, Some(path), downloadCallback = downloadCallback, requiresAuthentication = requiresAuthentication, headers = headers)(EmptyContentEncoder)
>>>>>>> 4d773c30

  def query(path: String, args: (String, Any)*): String = {
    args map {
      case (key, value) =>
        URLEncoder.encode(key, "utf8") + "=" + URLEncoder.encode(value.toString, "utf8")
    } mkString (path + (if (path.contains('?')) "&" else "?"), "&", "")
  }
}

trait ContentEncoder[A] { self =>
  def apply(data: A): RequestContent

  def map[B](f: B => A): ContentEncoder[B] = new ContentEncoder[B] {
    override def apply(data: B): RequestContent = self(f(data))
  }
}

object ContentEncoder {

  sealed trait RequestContent {
    protected def asyncHttpBody: Option[AsyncHttpRequestBody[_]] = None

    def apply(req: AsyncHttpRequest): AsyncHttpRequest = {
      asyncHttpBody foreach req.setBody
      req
    }
  }

  case object EmptyRequestContent extends RequestContent

  trait ByteArrayRequestContent extends RequestContent {
    def data: Array[Byte]
    def contentType: String

    def sourceData: Array[Byte] = data

    override def asyncHttpBody = Some(new AsyncHttpRequestBody[Unit] {
      override def get(): Unit = ()
      override def length(): Int = data.length
      override def readFullyOnRequest(): Boolean = false
      override def getContentType: String = contentType
      override def parse(emitter: DataEmitter, completed: CompletedCallback): Unit = { throw new UnsupportedOperationException("Temp request body should only be used for writing") }
      override def write(request: AsyncHttpRequest, sink: DataSink, completed: CompletedCallback): Unit = Util.writeAll(sink, data, completed)
    })
  }

  case class BinaryRequestContent(data: Array[Byte], contentType: String) extends ByteArrayRequestContent {
    override def toString: String = {
      val ct = Option(contentType)
      if (ct.exists(_.contains("text")) || ct.exists(_.contains("json")))
        s"BinaryRequestContent(${new String(data, "utf8")}, $ct)"
      else
        s"BinaryRequestContent(data len:${data.length}, $ct)"
    }

    def gzipped = GzippedRequestContent(data, contentType)
  }

  case class GzippedRequestContent(bytes: Array[Byte], contentType: String) extends ByteArrayRequestContent {

    override def sourceData: Array[Byte] = bytes

    override lazy val data = {
      if (bytes.length <= AndroidHttpClient.DEFAULT_SYNC_MIN_GZIP_BYTES) bytes
      else {
        val zip = IoUtils.gzip(bytes)
        if (zip.length >= bytes.length) bytes
        else zip
      }
    }

    override def apply(req: AsyncHttpRequest): AsyncHttpRequest = {
      if (data ne bytes) req.setHeader("Content-Encoding", "gzip")
      super.apply(req)
    }

    override def toString: String = {
      val ct = Option(contentType)
      if (ct.exists(_.contains("text")) || ct.exists(_.contains("json")))
        s"GzippedRequestContent(orig size: ${bytes.length}, gzip size:${data.length}, ${new String(bytes, "utf8")}, $ct)"
      else
        s"GzippedRequestContent(orig size: ${bytes.length}, gzip size:${data.length}, $ct)"
    }
  }

  case class StreamRequestContent(stream: InputStream, contentType: String, length: Int) extends RequestContent { self =>
    override def asyncHttpBody = Some(new AsyncHttpRequestBody[Unit] {
      override def get(): Unit = ()
      override def length(): Int = self.length
      override def readFullyOnRequest(): Boolean = false
      override def getContentType: String = self.contentType
      override def parse(emitter: DataEmitter, completed: CompletedCallback): Unit = { throw new UnsupportedOperationException("Temp request body should only be used for writing") }
      override def write(request: AsyncHttpRequest, sink: DataSink, completed: CompletedCallback): Unit = Util.pump(stream, if (self.length < 0) Integer.MAX_VALUE else self.length, sink, completed)
    })
  }

  class MultipartRequestContent(parts: Seq[Part], contentType: String = MultipartFormDataBody.CONTENT_TYPE) extends RequestContent {
    override def asyncHttpBody = Some(utils.returning(new MultipartFormDataBody()) { mp =>
      mp.setContentType(contentType)
      parts.foreach(mp.addPart)
    })

    override def toString: String = s"MultipartRequestContent($parts, $contentType)"
  }

  object MultipartRequestContent {
    def apply(files: Seq[(String, File)]): MultipartRequestContent = new MultipartRequestContent(files.map { case (name, file) => new FilePart(name, file) })
  }

  implicit object RequestContentEncoder extends ContentEncoder[RequestContent] {
    override def apply(data: RequestContent) = data
  }

  implicit object BinaryContentEncoder extends ContentEncoder[BinaryRequestContent] {
    override def apply(data: BinaryRequestContent) = data
  }

  implicit object MultipartContentEncoder extends ContentEncoder[MultipartRequestContent] {
    override def apply(data: MultipartRequestContent) = data
  }

  implicit object GzippedContentEncoder extends ContentEncoder[GzippedRequestContent] {
    override def apply(data: GzippedRequestContent) = data
  }

  implicit object StreamedContentEncoder extends ContentEncoder[StreamRequestContent] {
    override def apply(data: StreamRequestContent) = data
  }

  implicit object EmptyContentEncoder extends ContentEncoder[Unit] {
    override def apply(data: Unit) = EmptyRequestContent
  }

  implicit object StringContentEncoder extends ContentEncoder[String] {
    override def apply(data: String) = BinaryRequestContent(data.getBytes("utf8"), "text/plain")
  }

  implicit object JsonContentEncoder extends ContentEncoder[JSONObject] {
    override def apply(data: JSONObject) = GzippedRequestContent(data.toString.getBytes("utf8"), "application/json")
  }

  implicit def json[A: JsonEncoder]: ContentEncoder[A] = JsonContentEncoder.map(implicitly[JsonEncoder[A]].apply)

  def gzipJson[A: JsonEncoder]: ContentEncoder[A] = new ContentEncoder[A] {
    override def apply(data: A): RequestContent = GzippedRequestContent(implicitly[JsonEncoder[A]].apply(data).toString.getBytes("utf8"), "application/json")
  }

  def protobuf(msg: MessageNano) = BinaryRequestContent(MessageNano.toByteArray(msg), "application/x-protobuf")
}

trait RetryPolicy {
  val backoff: ExponentialBackoff
  def shouldRetry(status: Response.Status, retry: Int): Boolean
}

object RetryPolicy {
  object NeverRetry extends RetryPolicy {
    override val backoff: ExponentialBackoff = new ExponentialBackoff(1.second, 1.second)
    override def shouldRetry(status: Status, retry: Int): Boolean = false
  }

  def apply(maxRetries: Int, initialDelay: FiniteDuration = 250.millis, maxDelay: FiniteDuration = 15.seconds) = new RetryPolicy {
    override val backoff = new ExponentialBackoff(initialDelay, maxDelay)

    override def shouldRetry(status: Status, retry: Int): Boolean = {
      retry < maxRetries
    }
  }
}<|MERGE_RESOLUTION|>--- conflicted
+++ resolved
@@ -58,7 +58,6 @@
 
   def getBody = data.map(implicitly[ContentEncoder[A]].apply).getOrElse(EmptyRequestContent)
 
-<<<<<<< HEAD
   def withHeaders(headers: Map[String, String]) = copy[A](headers = this.headers ++ headers)
   def withTimeout(timeout: FiniteDuration) = copy[A](timeout = timeout)
   def withBaseUri(uri: URI) = copy[A](baseUri = Option(uri))
@@ -68,9 +67,7 @@
     case Some(uri) => Some(resourcePath.map(path => uri.buildUpon.appendEncodedPath(path).build).getOrElse(uri))
     case None => None
   }
-=======
-  def copyWithHeaders(headers: Map[String, String]) = copy[A](headers = this.headers ++ headers)
->>>>>>> 4d773c30
+
 }
 
 object Request {
@@ -84,7 +81,6 @@
 
   val EmptyHeaders = Map[String, String]()
 
-<<<<<<< HEAD
   def Post[A: ContentEncoder](path: String,
                               data: A,
                               baseUri: Option[URI] = None,
@@ -129,22 +125,6 @@
            headers: Map[String, String] = EmptyHeaders) =
     Request[Unit](HeadMethod, resourcePath = Some(path), baseUri = baseUri, downloadCallback = downloadCallback,
                   requiresAuthentication = requiresAuthentication, headers = headers)(EmptyContentEncoder)
-=======
-  def Post[A: ContentEncoder](path: String, data: A, uploadCallback: Option[ProgressCallback] = None, requiresAuthentication: Boolean = true, headers: Map[String, String] = EmptyHeaders, timeout: FiniteDuration = AsyncClient.DefaultTimeout) =
-    Request[A](PostMethod, Some(path), data = Some(data), uploadCallback = uploadCallback, requiresAuthentication = requiresAuthentication, headers = headers, timeout = timeout)
-
-  def Put[A: ContentEncoder](path: String, data: A, uploadCallback: Option[ProgressCallback] = None, requiresAuthentication: Boolean = true, headers: Map[String, String] = EmptyHeaders) =
-    Request[A](PutMethod, Some(path), data = Some(data), uploadCallback = uploadCallback, requiresAuthentication = requiresAuthentication, headers = headers)
-
-  def Delete[A: ContentEncoder](path: String, data: Option[A] = None, requiresAuthentication: Boolean = true, headers: Map[String, String] = EmptyHeaders) =
-    Request[A](DeleteMethod, Some(path), data = data, requiresAuthentication = requiresAuthentication, headers = headers)
-
-  def Get(path: String, downloadCallback: Option[ProgressCallback] = None, requiresAuthentication: Boolean = true, headers: Map[String, String] = EmptyHeaders, timeout: FiniteDuration = AsyncClient.DefaultTimeout) =
-    Request[Unit](GetMethod, Some(path), downloadCallback = downloadCallback, requiresAuthentication = requiresAuthentication, headers = headers, timeout = timeout)(EmptyContentEncoder)
-
-  def Head(path: String, downloadCallback: Option[ProgressCallback] = None, requiresAuthentication: Boolean = true, headers: Map[String, String] = EmptyHeaders) =
-    Request[Unit](HeadMethod, Some(path), downloadCallback = downloadCallback, requiresAuthentication = requiresAuthentication, headers = headers)(EmptyContentEncoder)
->>>>>>> 4d773c30
 
   def query(path: String, args: (String, Any)*): String = {
     args map {
