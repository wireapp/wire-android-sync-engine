--- conflicted
+++ resolved
@@ -191,11 +191,7 @@
 
   def apply(user: UserInfo, withSearchKey: Boolean): UserData = UserData(user.id, user.name.getOrElse(Name.Empty)).updated(user, withSearchKey)
 
-<<<<<<< HEAD
   implicit object UserDataDao extends Dao[UserData, UserId] with StorageCodecs {
-=======
-  implicit object UserDataDao extends Dao[UserData, UserId] {
->>>>>>> 3b3fe001
     val Id = id[UserId]('_id, "PRIMARY KEY").apply(_.id)
     val TeamId = opt(id[TeamId]('teamId))(_.teamId)
     val Name = text[model.Name]('name, _.str, model.Name(_))(_.name)
