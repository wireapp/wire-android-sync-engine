/*
 * Wire
 * Copyright (C) 2016 Wire Swiss GmbH
 *
 * This program is free software: you can redistribute it and/or modify
 * it under the terms of the GNU General Public License as published by
 * the Free Software Foundation, either version 3 of the License, or
 * (at your option) any later version.
 *
 * This program is distributed in the hope that it will be useful,
 * but WITHOUT ANY WARRANTY; without even the implied warranty of
 * MERCHANTABILITY or FITNESS FOR A PARTICULAR PURPOSE. See the
 * GNU General Public License for more details.
 *
 * You should have received a copy of the GNU General Public License
 * along with this program. If not, see <http://www.gnu.org/licenses/>.
 */
package com.waz.log

import java.io.File
import java.net.URI
import java.util.Locale

import android.net.Uri
import com.waz.ZLog.LogTag
import com.waz.api.impl.ErrorResponse
import com.waz.api.{MessageContent => _, _}
import com.waz.cache2.CacheService.{AES_CBC_Encryption, Encryption, NoEncryption}
import com.waz.content.Preferences.PrefKey
import com.waz.log.InternalLog.LogLevel.{Debug, Error, Info, Verbose, Warn}
import com.waz.model.AccountData.Password
import com.waz.model.GenericContent.Location
import com.waz.model.ManagedBy.ManagedBy
import com.waz.model.messages.media.{ArtistData, TrackData}
import com.waz.model.{SSOId, _}
import com.waz.model.otr.{Client, ClientId, UserClients}
<<<<<<< HEAD
import com.waz.model.sync.{ReceiptType, SyncCommand, SyncJob, SyncRequest}
import com.waz.service.{PlaybackRoute, PropertyKey}
=======
import com.waz.model.sync.ReceiptType
import com.waz.service.PropertyKey
>>>>>>> 2741c2d1
import com.waz.service.assets.AssetService.RawAssetInput
import com.waz.service.assets.AssetService.RawAssetInput.{BitmapInput, ByteInput, UriInput, WireAssetInput}
import com.waz.service.assets.{GlobalRecordAndPlayService, Player}
import com.waz.service.assets.GlobalRecordAndPlayService.{AssetMediaKey, Idle, PCMContent, Paused, Playing, Recording, UnauthenticatedContent, UriMediaKey}
import com.waz.service.assets2.{Asset, AssetDetails}
import com.waz.service.call.Avs.AvsClosedReason.reasonString
import com.waz.service.call.Avs.VideoState
import com.waz.service.call.CallInfo
import com.waz.service.otr.OtrService.SessionId
import com.waz.sync.SyncResult
import com.waz.sync.client.AuthenticationManager.{AccessToken, Cookie}
import com.waz.utils.{sha2, wrappers}
import org.json.JSONObject
import org.threeten.bp
import org.threeten.bp.Instant

import scala.annotation.tailrec
import scala.collection.immutable.ListSet
import scala.concurrent.duration.{Duration, FiniteDuration}
import scala.reflect.ClassTag
import scala.util.Try

object ZLog2 {

  trait LogShow[-T] {
    def showSafe(value: T): String
    def showUnsafe(value: T): String = showSafe(value)

    def contramap[B](f: B => T): LogShow[B] = LogShow.create[B](f andThen showSafe, f andThen showUnsafe)
  }

  //Used to mark traits that are safe to print their natural toString implementation
  trait SafeToLog
  object SafeToLog {
    implicit val SafeToLogLogShow: LogShow[SafeToLog] = LogShow.logShowWithToString
  }


  object LogShow {
    import shapeless._
    import shapeless.ops.record.ToMap

    def apply[T: LogShow]: LogShow[T] = implicitly[LogShow[T]]

    def create[T](safe: T => String, unsafe: T => String): LogShow[T] = new LogShow[T] {
      override def showSafe(value: T): String = safe(value)
      override def showUnsafe(value: T): String = unsafe(value)
    }

    def create[T](safe: T => String): LogShow[T] = new LogShow[T] {
      override def showSafe(value: T): String = safe(value)
    }

    def createFrom[T](log: T => Log): LogShow[T] = new LogShow[T] {
      override def showSafe(value: T): String = log(value).buildMessageSafe
      override def showUnsafe(value: T): String = log(value).buildMessageUnsafe
    }

    //maybe we need to tune it
    //TODO provide ability to take set of "unsafe" fields, for which we search and apply the LogShow for their type
    def create[T, H <: HList](hideFields: Set[String] = Set.empty, inlineFields: Set[String] = Set.empty, padding: Int = 2)
                             (implicit ct: ClassTag[T], lg: LabelledGeneric.Aux[T, H], tm: ToMap[H]): LogShow[T] =
      new LogShow[T] {
        override def showSafe(value: T): String = {
          val record = tm.apply(lg.to(value)).collect {
            case (k: Symbol, v) if !hideFields.contains(k.name) => k.name -> v
          }

          val (inlined, normal) = record.partition(t => inlineFields.contains(t._1))
          val builder = new StringBuilder(s"\n${ct.runtimeClass.getSimpleName}:\n")
          val paddingStr = String.valueOf(Array.fill(padding)(' '))

          val padTo = if (normal.isEmpty) 0 else normal.keySet.maxBy(_.length).length

          normal.foreach { case (fieldName, fieldValue) =>
            builder.append(paddingStr).append(String.format("%1$-" + (padTo + 1) + "s", fieldName + ":")).append(s" $fieldValue").append("\n")
          }

          if (inlined.nonEmpty) {
            builder.append(paddingStr).append("OTHER FIELDS: ")
            inlined.foreach { case (fieldName, fieldValue) =>
                builder.append(fieldName).append(" = ").append(fieldValue.toString).append(" | ")
            }
          }

          builder.toString()
        }
      }

    private[log] def logShowWithToString[T]: LogShow[T] = create(_.toString)

    private[log] def logShowWithHash[T]: LogShow[T] = new LogShow[T] {
      private def name(v: T) = v.getClass.getSimpleName

      override def showSafe(v: T): String = s"${name(v)}(${sha2(v.toString).take(9)})"
      override def showUnsafe(v: T): String = s"${name(v)}(${v.toString})"
    }

    //primitives
    implicit val BooleanLogShow:     LogShow[Boolean]        = logShowWithToString
    implicit val ByteLogShow:        LogShow[Byte]           = logShowWithToString
    implicit val ShortLogShow:       LogShow[Short]          = logShowWithToString
    implicit val IntLogShow:         LogShow[Int]            = logShowWithToString
    implicit val LongLogShow:        LogShow[Long]           = logShowWithToString
    implicit val FloatLogShow:       LogShow[Float]          = logShowWithToString
    implicit val DoubleLogShow:      LogShow[Double]         = logShowWithToString
    implicit val RemoteInstantShow:  LogShow[RemoteInstant]  = logShowWithToString
    implicit val LocalInstantShow:   LogShow[LocalInstant]   = logShowWithToString
    implicit val InstantShow:        LogShow[Instant]        = logShowWithToString
    implicit val DurationShow:       LogShow[Duration]       = logShowWithToString
    implicit val FiniteDurationShow: LogShow[FiniteDuration] = logShowWithToString
    implicit val BPDurationShow:     LogShow[bp.Duration]    = logShowWithToString
    implicit val ThrowableShow:      LogShow[Throwable]      = logShowWithToString
    implicit val ShowStringLogShow:  LogShow[ShowString]     = logShowWithToString

    implicit val Sha256LogShow: LogShow[Sha256] = create(_.hexString, _.str)

    implicit val enumShow: LogShow[Enum[_]] = LogShow.create((enumValue: Enum[_]) => enumValue.name())

    implicit val JSONObjectLogShow:  LogShow[JSONObject] = logShowWithHash

    //TODO how much of a file/uri can we show in prod?
    //common types
    implicit val FileLogShow: LogShow[File] = create(_ => "<file>", _.getAbsolutePath)
    implicit val AUriLogShow: LogShow[Uri]  = create(_ => "<uri>", _.toString)
    implicit val UriLogShow:  LogShow[URI]  = create(_ => "<uri>", _.toString)
    implicit val WUriLogShow: LogShow[wrappers.URI] = create(_ => "<uri>", _.toString)

    implicit def traversableShow[T](implicit show: LogShow[T]): LogShow[Traversable[T]] = {
      def createString(xs: Traversable[T], toString: T => String, elemsToPrint: Int = 3): String = {
        val end = if (xs.size > elemsToPrint) s" and ${xs.size - elemsToPrint} other elements..." else ""
        xs.take(elemsToPrint).mkString("", ", ", end)
      }

      create(
        (xs: Traversable[T]) => createString(xs, show.showSafe),
        (xs: Traversable[T]) => createString(xs, show.showUnsafe)
      )
    }

    implicit def arrayShow[T: LogShow]: LogShow[Array[T]] =
      LogShow[Traversable[T]].contramap(_.toTraversable)

    implicit def listSetShow[T: LogShow]: LogShow[ListSet[T]] =
      LogShow[Traversable[T]].contramap(_.toTraversable)

    implicit def optionShow[T](implicit show: LogShow[T]): LogShow[Option[T]] =
      create(_.map(show.showSafe).toString, _.map(show.showUnsafe).toString)

    implicit def tryShow[T](implicit show: LogShow[T]): LogShow[Try[T]] =
      create(_.map(show.showSafe).toString, _.map(show.showUnsafe).toString)

    implicit def tuple2Show[A,B](implicit showA: LogShow[A], showB: LogShow[B]): LogShow[(A,B)] =
      create(
        t => (showA.showSafe(t._1), showB.showSafe(t._2)).toString(),
        t => (showA.showUnsafe(t._1), showB.showUnsafe(t._2)).toString())

    implicit def tuple3Show[A,B,C](implicit showA: LogShow[A], showB: LogShow[B], showC: LogShow[C]): LogShow[(A,B,C)] =
      create(
        t => (showA.showSafe(t._1), showB.showSafe(t._2), showC.showSafe(t._3)).toString(),
        t => (showA.showUnsafe(t._1), showB.showUnsafe(t._2), showC.showUnsafe(t._3)).toString()
      )

<<<<<<< HEAD
    //TODO figure out a generic LogShow for Enums, most will be safe to log:
    implicit val NetworkModeShow:           LogShow[NetworkMode]                           = LogShow.create(_.name())
    implicit val MessageTypeLogShow:        LogShow[Message.Type]                          = LogShow.create(_.name())
    implicit val MessageContentTypeLogShow: LogShow[Message.Part.Type]                     = LogShow.create(_.name())
    implicit val MessageStateLogShow:       LogShow[MessageData.MessageState]              = LogShow.create(_.name())
    implicit val ConvStateLogShow:          LogShow[IConversation.Type]                    = LogShow.create(_.name())
    implicit val PlaybackRouteLogShow:      LogShow[PlaybackRoute]                         = LogShow.create(_.name())
    implicit val VerificationLogShow:       LogShow[Verification]                          = LogShow.create(_.name())
    implicit val NotificationTypeLogShow:   LogShow[NotificationsHandler.NotificationType] = LogShow.create(_.name())
    implicit val MediaProviderLogShow:      LogShow[MediaProvider]                         = LogShow.create(_.name())

=======
>>>>>>> 2741c2d1
    //wire types
    implicit val UidShow:        LogShow[Uid]        = logShowWithHash
    implicit val UserIdShow:     LogShow[UserId]     = logShowWithHash
    implicit val AssetIdShow:    LogShow[AssetId]    = logShowWithHash
    implicit val RAssetIdShow:   LogShow[RAssetId]   = logShowWithHash
    implicit val AccountIdShow:  LogShow[AccountId]  = logShowWithHash
    implicit val MessageIdShow:  LogShow[MessageId]  = logShowWithHash
    implicit val ConvIdShow:     LogShow[ConvId]     = logShowWithHash
    implicit val RConvIdShow:    LogShow[RConvId]    = logShowWithHash
    implicit val ClientIdShow:   LogShow[ClientId]   = logShowWithHash
    implicit val TeamIdShow:     LogShow[TeamId]     = logShowWithHash
    implicit val NotIdShow:      LogShow[NotId]      = logShowWithHash
    implicit val CacheKeyShow:   LogShow[CacheKey]   = logShowWithHash
    implicit val AssetTokenShow: LogShow[AssetToken] = logShowWithHash

    implicit val RedactedStringShow: LogShow[RedactedString] = create(_ => "<redacted>", _.value)
    implicit val PasswordShow: LogShow[Password] = create(_ => "********") //Also don't show in debug mode (e.g. Internal)

    implicit val NameShow:              LogShow[Name]             = logShowWithHash
    implicit val EmailShow:             LogShow[EmailAddress]     = logShowWithHash
    implicit val HandleShow:            LogShow[Handle]           = logShowWithHash
    implicit val ConfirmationCodedShow: LogShow[ConfirmationCode] = logShowWithHash
    implicit val PhoneNumberShow:       LogShow[PhoneNumber]      = logShowWithHash

    implicit val PushTokenShow:   LogShow[PushToken]   = logShowWithHash
    implicit val SearchQueryShow: LogShow[SearchQuery] = logShowWithHash
    implicit val AESKeyShow:      LogShow[AESKey]      = logShowWithHash

    implicit val PrefKeyLogShow: LogShow[PrefKey[_]]      = logShowWithToString
    implicit val PropertyKeyLogShow: LogShow[PropertyKey] = logShowWithToString
    implicit val ReadReceiptSettingsShow: LogShow[ReadReceiptSettings] = logShowWithToString

    implicit val SSOIdShow: LogShow[SSOId] = create(id => s"SSOId(subject: ${sha2(id.subject)}, tenant:${sha2(id.tenant)})")
    implicit val ManagedByShow: LogShow[ManagedBy] = create(id => s"ManagedBy($id)")

    implicit val RawAssetInputLogShow: LogShow[RawAssetInput] =
      createFrom {
        case UriInput(uri)                => l"UriInput($uri)"
        case ByteInput(bytes)             => l"ByteInput(size: ${bytes.length})"
        case BitmapInput(bm, orientation) => l"BitmapInput(@${showString(bm.toString)}, orientation: $orientation)"
        case WireAssetInput(id)           => l"WireAssetInput($id)"
      }

    implicit val CredentialsLogShow: LogShow[Credentials] =
      createFrom {
        case EmailCredentials(email, password, code) => l"EmailCredentials($email, $password, $code)"
        case PhoneCredentials(phone, code)           => l"PhoneCredentials($phone, $code)"
        case HandleCredentials(handle, password)     => l"HandleCredentials($handle, $password)"
      }

    implicit val EncryptionShow: LogShow[Encryption] =
      LogShow.createFrom {
        case NoEncryption => l"NoEncryption"
        case AES_CBC_Encryption(key) => l"AES_CBC_Encryption($key)"
      }

    implicit val CookieShow: LogShow[Cookie] = create(
      c => s"Cookie(${c.str.take(10)}, exp: ${c.expiry}, isValid: ${c.isValid})",
      c => s"Cookie(${c.str}, exp: ${c.expiry}, isValid: ${c.isValid})"
    )

    implicit val AccessTokenShow: LogShow[AccessToken] = create(
      t => s"AccessToken(${t.accessToken.take(10)}, exp: ${t.expiresAt}, isValid: ${t.isValid})",
      t => s"AccessToken(${t.accessToken}, exp: ${t.expiresAt}, isValid: ${t.isValid})"
    )

    implicit val ClientLogShow: LogShow[Client] = createFrom { c =>
      import c._
      l"Client(id: $id | regTime: $regTime | verified: $verified)"
    }

    implicit val UserClientsLogShow: LogShow[UserClients] = createFrom { c =>
      import c._
      l"UserClients(user: $user | clients: ${clients.values})"
    }

    implicit val SessionIdLogShow: LogShow[SessionId] = createFrom { id =>
      import id._
      l"SessionId(userId: $user | client: $client)"
    }

    implicit val MessageDataLogShow: LogShow[MessageData] =
      LogShow.createFrom { m =>
        import m._
        l"MessageData(id: $id | convId: $convId | msgType: $msgType | userId: $userId | state: $state | time: $time | localTime: $localTime)"
      }

    implicit val MessageContentLogShow: LogShow[MessageContent] =
      LogShow.createFrom { m =>
        import m._
        l"MessageContent(tpe: $tpe | asset: $asset | width: $width | height $height | syncNeeded $syncNeeded | mentions: $mentions)"
      }

    implicit val UserDataLogShow: LogShow[UserData] =
      LogShow.createFrom { u =>
        import u._
        l"UserData(id: $id | teamId: $teamId | name: $name | displayName: $displayName | email: $email | phone: $phone | handle: $handle | deleted: $deleted)"
      }

    implicit val UserInfoLogShow: LogShow[UserInfo] =
      LogShow.createFrom { u =>
        import u._
        l"UserInfo: id: $id | email: $email: | phone: $phone: | picture: $picture: | deleted: $deleted: | handle: $handle: | expiresAt: $expiresAt: | ssoId: $ssoId | managedBy: $managedBy"
      }

    implicit val ConvDataLogShow: LogShow[ConversationData] =
      LogShow.createFrom { c =>
        import c._
        l"ConversationData(id: $id | remoteId: $remoteId | name: $name | convType: $convType | team: $team | lastEventTime: $lastEventTime | muted: $muted | muteTime: $muteTime | archived: $archived | archivedTime: $archiveTime | lastRead: $lastRead | cleared: $cleared | unreadCount: $unreadCount)"
      }

    implicit val MentionShow: LogShow[Mention] =
      createFrom { m =>
        import m._
        l"Mention(userId: $userId, start: $start, length: $length)"
      }

    implicit val AssetLogShow: LogShow[Asset[AssetDetails]] =
      LogShow.createFrom { a =>
        import a._
        l"Asset(id: $id | token: $token | sha: $sha | encryption: $encryption | localSource: $localSource | preview: $preview | details: $details | convId: $convId)"
      }

    implicit val AssetDataLogShow: LogShow[AssetData] =
      LogShow.createFrom { c =>
        import c._
        l"""
           |AssetData(id: $id | mime: $mime | sizeInBytes: $sizeInBytes | status: $status | source: $source
           |  rId: $remoteId | token: $token | otrKey: $otrKey | preview: $previewId)
        """.stripMargin
      }

    implicit val TrackDataLogShow: LogShow[TrackData] =
      LogShow.createFrom { d =>
        import d._
        l"""
            |TrackData(
            | provider: $provider,
            | title: ${redactedString(title)},
            | artist: $artist,
            | linkUrl: ${new URI(linkUrl)},
            | artwork: $artwork,
            | duration: $duration,
            | streamable: $streamable,
            | streamUrl: ${streamUrl.map(new URI(_))},
            | previewUrl: ${previewUrl.map(new URI(_))},
            | expires: $expires)
          """.stripMargin

      }

    implicit val ArtistDataLogShow: LogShow[ArtistData] =
      LogShow.createFrom { d =>
        l"ArtistData(name: ${redactedString(d.name)}, avatar: ${d.avatar})"
      }

    implicit val NotificationDataLogShow: LogShow[NotificationData] =
      LogShow.createFrom { n =>
        import n._
        l"NotificationData(id: $id | conv: $conv | user: $user | msgType: $msgType | time: $time | isReply: $isReply | isSelfMentioned: $isSelfMentioned)"
      }

    implicit val TeamDataLogShow: LogShow[TeamData] =
      LogShow.createFrom { n =>
        import n._
        l"""
           |TeamData(id: $id | name: $name | creator: $creator)
        """.stripMargin
      }

    implicit val VideoStateLogShow: LogShow[VideoState] = logShowWithToString
    implicit val CallInfoLogShow: LogShow[CallInfo] =
      LogShow.createFrom { n =>
        import n._
        l"""
           |CallInfo(account: $account | convId: $convId | caller: $caller | state: $state | prevState: $prevState | isCbrEnabled: $isCbrEnabled
           |  isGroup: $isGroup | shouldRing: $shouldRing |  muted: $muted | startedAsVideoCall: $startedAsVideoCall | videoSendState: $videoSendState
           |  others: $others | maxParticipants: $maxParticipants |
           |  startTime: $startTime | joinedTime: $joinedTime | estabTime: $estabTime | endTime: $endTime
           |  endReason: ${endReason.map(r => showString(reasonString(r)))} | wasVideoToggled: $wasVideoToggled | hasOutstandingMsg: ${outstandingMsg.isDefined})
        """.stripMargin
      }

    implicit val AccountDataLogShow: LogShow[AccountData] =
      LogShow.createFrom { u =>
        import u._
        l"""AccountData(
           | id: $id
           | teamId: $teamId
           | cookie: $cookie
           | accessToken: $accessToken
           | pushToken: $pushToken
           | password: $password
           | ssoId: $ssoId)"""
      }

    implicit val ErrorResponseLogShow: LogShow[ErrorResponse] = LogShow.create(_.toString)

    // Global Record and Play Service

    implicit val StateLogShow: LogShow[GlobalRecordAndPlayService.State] =
      LogShow.createFrom {
        case Idle => l"Idle"
        case Playing(player, key) => l"Playing(player: $player, key: $key)"
        case Paused(player, key, playhead, transient) => l"Paused(player: $player, key: $key, playhead: $playhead, transient: $transient)"
        case Recording(_, key, start, entry, promisedAsset) => l"Recording(key: $key, start: $start, entry: $entry)"
      }

    implicit val PlayerLogShow: LogShow[Player] = LogShow.create(_.getClass.getName)

    implicit val MediaKeyLogShow: LogShow[GlobalRecordAndPlayService.MediaKey] =
      LogShow.createFrom {
        case AssetMediaKey(id) => l"AssetMediaKey(id: $id)"
        case UriMediaKey(uri) => l"UriMediaKey(uri: $uri)"
      }

    implicit val ErrorLogShow: LogShow[GlobalRecordAndPlayService.Error] =
      LogShow.create { e =>
        s"Error(message: ${e.message})"
      }

    implicit val MediaPointerLogShow: LogShow[GlobalRecordAndPlayService.MediaPointer] =
      LogShow.createFrom { p =>
        l"MediaPointer(content: ${p.content}, playhead: ${p.playhead})"
      }

    implicit val ContentLogShow: LogShow[GlobalRecordAndPlayService.Content] =
      LogShow.createFrom {
        case UnauthenticatedContent(uri) => l"UnauthenticatedContent(uri: $uri)"
        case PCMContent(file) => l"PCMContent(file: $file)"
      }

    // Sync Job

    implicit val SyncJobLogShow: LogShow[SyncJob] =
      LogShow.createFrom { j =>
        import j._
        l"""SyncJob(
            | id: $id
            | request: $request
            | dependsOn: $dependsOn
            | priority: $priority
            | timestamp: $timestamp
            | startTime: $startTime
            | attempts: $attempts
            | offline: $offline
            | state: $state
            | error: ${j.error})"""
      }

    implicit val SyncRequestLogShow: LogShow[SyncRequest] =
      LogShow.createFrom { r =>
        l"SyncRequest(cmd: ${r.cmd})"
      }

    implicit val SyncResultLogShow: LogShow[SyncResult] =
      LogShow.createFrom {
        case SyncResult.Success => l"Success"
        case SyncResult.Failure(error) => l"Failure(error: $error)"
        case SyncResult.Retry(error) => l"Retry(error: $error)"
      }

    implicit val SyncCommandLogShow: LogShow[SyncCommand] = LogShow.create(_.name())
    implicit val SyncStateLogShow: LogShow[SyncState] = LogShow.create(_.name())

    //Events
    implicit val EventLogShow: LogShow[Event] = logShowWithHash
    implicit val OtrErrorLogShow: LogShow[OtrError] =
      LogShow.createFrom {
        case Duplicate => l"Duplicate"
        case DecryptionError(msg, from, sender) => l"DecryptionError(msg: ${showString(msg)} | from: $from | sender: $sender)"
        case IdentityChangedError(from, sender) => l"IdentityChangedError(from: $from | sender: $sender)"
        case UnknownOtrErrorEvent(json) => l"UnknownOtrErrorEvent(json: $json)"
      }
    implicit val OtrErrorEventLogShow: LogShow[OtrErrorEvent] =
      LogShow.createFrom { e =>
        import e._
        l"OtrErrorEvent(convId: $convId | time: $time | from: $from | error: ${e.error})"
      }

    //Protos
    implicit val GenericMessageLogShow: LogShow[GenericMessage] = LogShow.create { m =>
      m.getContentCase
      s"GenericMessage(messageId: ${sha2(m.messageId)} | contentCase: ${m.getContentCase})"
    }

    implicit val LocationLogShow: LogShow[Location] = LogShow.logShowWithHash

    implicit val ReadReceiptShow: LogShow[ReadReceipt] = LogShow.createFrom { r =>
      import r._
      l"ReadReceipt($message, $user, $timestamp)"
    }

    implicit val ReceiptType: LogShow[ReceiptType] = logShowWithToString

    // System Types

    implicit val ThreadLogShow: LogShow[Thread] =
      LogShow.create { t =>
        import t._
        s"Thread(id: $getId, name: $getName, priority: $getPriority, state: $getState)"
      }

    implicit val LocaleLogShow: LogShow[Locale] = logShowWithHash
  }


  trait CanBeShown {
    def showSafe: String
    def showUnsafe: String
  }

  class CanBeShownImpl[T](value: T)(implicit logShow: LogShow[T]) extends CanBeShown {
    override def showSafe: String   = logShow.showSafe(value)
    override def showUnsafe: String = logShow.showUnsafe(value)
  }

  import scala.language.implicitConversions
  implicit def asLogShowArg[T: LogShow](value: T): CanBeShownImpl[T] = new CanBeShownImpl[T](value)

  class Log(stringParts: Iterable[String], args: Iterable[CanBeShown], private val strip: Boolean = false) {

    def buildMessageSafe: String   = applyModifiers(intersperse(stringParts.iterator, args.iterator.map(_.showSafe)))
    def buildMessageUnsafe: String = applyModifiers(intersperse(stringParts.iterator, args.iterator.map(_.showUnsafe)))

    private def applyModifiers(str: String): String =
      if (strip) str.stripMargin else str

    def stripMargin: Log = new Log(stringParts, args, strip = true)

    @tailrec
    private def intersperse(xs: Iterator[String], ys: Iterator[String], acc: StringBuilder = new StringBuilder): String = {
      if (xs.hasNext) { acc.append(xs.next()); intersperse(ys, xs, acc) }
      else acc.toString()
    }
  }

  implicit class LogHelper(val sc: StringContext) extends AnyVal {
    def l(args: CanBeShown*): Log = new Log(sc.parts.toList, args)
  }

  def error(log: Log, cause: Throwable)(implicit tag: LogTag): Unit = InternalLog.log(log, cause, Error, tag)
  def error(log: Log)(implicit tag: LogTag): Unit                   = InternalLog.log(log, Error, tag)
  def warn(log: Log, cause: Throwable)(implicit tag: LogTag): Unit  = InternalLog.log(log, cause, Warn, tag)
  def warn(log: Log)(implicit tag: LogTag): Unit                    = InternalLog.log(log, Warn, tag)
  def info(log: Log)(implicit tag: LogTag): Unit                    = InternalLog.log(log, Info, tag)
  def debug(log: Log)(implicit tag: LogTag): Unit                   = InternalLog.log(log, Debug, tag)
  def verbose(log: Log)(implicit tag: LogTag): Unit                 = InternalLog.log(log, Verbose, tag)

  class ShowString(val value: String) extends AnyVal {
    override def toString: LogTag = value
  }

  // Use to hide string content only in public logs.
  class RedactedString(val value: String)

//  @deprecated("Only for legacy support. Will be removed after migration", " ")
  def showString(str: String): ShowString = new ShowString(str)
  def redactedString(str: String): RedactedString = new RedactedString(str)

}<|MERGE_RESOLUTION|>--- conflicted
+++ resolved
@@ -34,13 +34,8 @@
 import com.waz.model.messages.media.{ArtistData, TrackData}
 import com.waz.model.{SSOId, _}
 import com.waz.model.otr.{Client, ClientId, UserClients}
-<<<<<<< HEAD
-import com.waz.model.sync.{ReceiptType, SyncCommand, SyncJob, SyncRequest}
-import com.waz.service.{PlaybackRoute, PropertyKey}
-=======
-import com.waz.model.sync.ReceiptType
+import com.waz.model.sync.{ReceiptType,SyncCommand, SyncJob, SyncRequest}
 import com.waz.service.PropertyKey
->>>>>>> 2741c2d1
 import com.waz.service.assets.AssetService.RawAssetInput
 import com.waz.service.assets.AssetService.RawAssetInput.{BitmapInput, ByteInput, UriInput, WireAssetInput}
 import com.waz.service.assets.{GlobalRecordAndPlayService, Player}
@@ -203,21 +198,7 @@
         t => (showA.showSafe(t._1), showB.showSafe(t._2), showC.showSafe(t._3)).toString(),
         t => (showA.showUnsafe(t._1), showB.showUnsafe(t._2), showC.showUnsafe(t._3)).toString()
       )
-
-<<<<<<< HEAD
-    //TODO figure out a generic LogShow for Enums, most will be safe to log:
-    implicit val NetworkModeShow:           LogShow[NetworkMode]                           = LogShow.create(_.name())
-    implicit val MessageTypeLogShow:        LogShow[Message.Type]                          = LogShow.create(_.name())
-    implicit val MessageContentTypeLogShow: LogShow[Message.Part.Type]                     = LogShow.create(_.name())
-    implicit val MessageStateLogShow:       LogShow[MessageData.MessageState]              = LogShow.create(_.name())
-    implicit val ConvStateLogShow:          LogShow[IConversation.Type]                    = LogShow.create(_.name())
-    implicit val PlaybackRouteLogShow:      LogShow[PlaybackRoute]                         = LogShow.create(_.name())
-    implicit val VerificationLogShow:       LogShow[Verification]                          = LogShow.create(_.name())
-    implicit val NotificationTypeLogShow:   LogShow[NotificationsHandler.NotificationType] = LogShow.create(_.name())
-    implicit val MediaProviderLogShow:      LogShow[MediaProvider]                         = LogShow.create(_.name())
-
-=======
->>>>>>> 2741c2d1
+    
     //wire types
     implicit val UidShow:        LogShow[Uid]        = logShowWithHash
     implicit val UserIdShow:     LogShow[UserId]     = logShowWithHash
