--- conflicted
+++ resolved
@@ -42,15 +42,11 @@
 import com.waz.model._
 import com.waz.model.otr.UserClients.UserClientsDao
 import com.waz.model.sync.SyncJob.SyncJobDao
-<<<<<<< HEAD
 import com.waz.service.assets2.AssetStorageImpl.AssetDao
 import com.waz.service.assets2.DownloadAssetStorage.DownloadAssetDao
 import com.waz.service.assets2.UploadAssetStorage.UploadAssetDao
-import com.waz.service.push.ReceivedPushData.ReceivedPushDataDao
-=======
 import com.waz.repository.FCMNotificationStatsRepository.FCMNotificationStatsDao
 import com.waz.repository.FCMNotificationsRepository.FCMNotificationsDao
->>>>>>> f4b3186f
 import com.waz.service.tracking.TrackingService
 
 import scala.util.{Success, Try}
@@ -66,26 +62,15 @@
 }
 
 object ZMessagingDB {
-  val DbVersion = 119
+  val DbVersion = 121
 
   lazy val daos = Seq (
-<<<<<<< HEAD
-    UserDataDao, SearchQueryCacheDao, AssetDataDao, ConversationDataDao,
-    ConversationMemberDataDao, MessageDataDao, KeyValueDataDao,
-    SyncJobDao, ErrorDataDao, NotificationDataDao, ReceivedPushDataDao,
-    ContactHashesDao, ContactsOnWireDao, UserClientsDao, LikingDao,
-    ContactsDao, EmailAddressesDao, PhoneNumbersDao, MsgDeletionDao,
-    EditHistoryDao, MessageContentIndexDao, PushNotificationEventsDao,
-    ReadReceiptDao, PropertiesDao,
-    UploadAssetDao, DownloadAssetDao, AssetDao
-=======
     UserDataDao, SearchQueryCacheDao, AssetDataDao, ConversationDataDao, ConversationMemberDataDao,
     MessageDataDao, KeyValueDataDao, SyncJobDao, ErrorDataDao, NotificationDataDao,
     ContactHashesDao, ContactsOnWireDao, UserClientsDao, LikingDao, ContactsDao, EmailAddressesDao,
     PhoneNumbersDao, MsgDeletionDao, EditHistoryDao, MessageContentIndexDao,
-    PushNotificationEventsDao, ReadReceiptDao, PropertiesDao, FCMNotificationsDao,
-    FCMNotificationStatsDao
->>>>>>> f4b3186f
+    PushNotificationEventsDao, ReadReceiptDao, PropertiesDao, UploadAssetDao, DownloadAssetDao,
+    AssetDao, FCMNotificationsDao, FCMNotificationStatsDao
   )
 
   lazy val migrations = Seq(
@@ -310,7 +295,18 @@
       db.execSQL("UPDATE KeyValues SET value = 'true' WHERE key = 'should_sync_teams'")
     },
     Migration(116, 117) { db =>
-<<<<<<< HEAD
+      db.execSQL(FCMNotificationsDao.table.createSql)
+    },
+    Migration(117, 118) { db =>
+      db.execSQL("DROP TABLE ReceivedPushes")
+    },
+    Migration(118, 119) { db =>
+      db.execSQL(FCMNotificationStatsDao.table.createSql)
+    },
+    Migration(119, 120) { db =>
+      db.execSQL("UPDATE Conversations SET muted_status = 1 WHERE muted_status = 2") //fix for AN-6210
+    },
+    Migration(120, 121) { db =>
       import com.waz.model.AssetData.{AssetDataDao => OldAssetDao}
       import com.waz.service.assets2.AssetStorageImpl.{AssetDao => NewAssetDao}
       import com.waz.service.assets2._
@@ -376,18 +372,6 @@
         }
       }
       db.execSQL("ALTER TABLE Users ADD COLUMN managed_by TEXT DEFAULT null")
-=======
-      db.execSQL(FCMNotificationsDao.table.createSql)
-    },
-    Migration(117, 118) { db =>
-      db.execSQL("DROP TABLE ReceivedPushes")
-    },
-    Migration(118, 119) { db =>
-      db.execSQL(FCMNotificationStatsDao.table.createSql)
-    },
-    Migration(199,120) { db =>
-      db.execSQL("UPDATE Conversations SET muted_status = 1 WHERE muted_status = 2") //fix for AN-6210
->>>>>>> f4b3186f
     }
   )
 }